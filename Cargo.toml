[package]
authors = ["Matthias Endler <matthias-endler.de>"]
description = "A glorious link checker"
documentation = "https://github.com/lycheeverse/lychee/blob/master/README.md"
edition = "2018"
homepage = "https://github.com/lycheeverse/lychee"
keywords = [
    "link",
    "checker",
    "cli",
    "link-checker",
    "validator",
]
license = "Apache-2.0/MIT"
name = "lychee"
repository = "https://github.com/lycheeverse/lychee"
version = "0.3.1"

[dependencies]
anyhow = "1.0.32"
futures = "0.3"
glob = "0.3"
http = "0.2"
hubcaps = "0.6"
linkify = "0.4.0"
<<<<<<< HEAD
regex = "1.3.9"
url = "2.1.1"
=======
log = "0.4"
pretty_env_logger = "0.4"
regex = "1.4.2"
url = "2.2.0"
>>>>>>> ace25e92
check-if-email-exists = "0.8.13"
indicatif = "0.15.0"
structopt = "0.3"
toml = "0.5.7"
serde = { version = "1.0", features = ["derive"] }
pulldown-cmark = "0.8.0"
quick-xml = "0.20.0"
headers = "0.3.2"
derive_builder = "0.9.0"
deadpool = "0.6.0"

[dependencies.reqwest]
features = ["gzip"]
version = "0.10"

[dependencies.tokio]
features = ["full"]
version = "0.2"

[dev-dependencies]
wiremock = "0.3"
assert_cmd = "1.0"
predicates = "1.0"<|MERGE_RESOLUTION|>--- conflicted
+++ resolved
@@ -23,15 +23,8 @@
 http = "0.2"
 hubcaps = "0.6"
 linkify = "0.4.0"
-<<<<<<< HEAD
-regex = "1.3.9"
-url = "2.1.1"
-=======
-log = "0.4"
-pretty_env_logger = "0.4"
 regex = "1.4.2"
 url = "2.2.0"
->>>>>>> ace25e92
 check-if-email-exists = "0.8.13"
 indicatif = "0.15.0"
 structopt = "0.3"

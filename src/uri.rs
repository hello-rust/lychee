--- conflicted
+++ resolved
@@ -49,27 +49,14 @@
 
 impl TryFrom<&str> for Uri {
     type Error = anyhow::Error;
-
+    
     fn try_from(s: &str) -> Result<Self> {
-<<<<<<< HEAD
         // Check for internal Markdown links
         let is_link_internal = is_internal_link(s);
         // Remove the `mailto` scheme if it exists
         // to avoid parsing it as a website URL.
         let s = s.trim_start_matches("mailto:");
         if s.contains('@') & !is_link_internal {
-=======
-        // We want to check for internal links
-        // For example., links to other internal Markdown
-        // Example input: '@/internal.md'
-        let is_internal_link = s.ends_with(".md");
-        
-        // Remove the `mailto` scheme if it exists
-        // to avoid parsing it as a website URL.
-        let s = s.trim_start_matches("mailto:");
-        
-        if s.contains('@') & !is_internal_link {
->>>>>>> 775a5ac6
             return Ok(Uri::Mail(s.to_string()));
         }
         if let Ok(uri) = Url::parse(s) {
@@ -77,6 +64,7 @@
         };
         bail!("Cannot convert to Uri")
     }
+
 }
 
 impl Display for Uri {

#![warn(clippy::all, clippy::pedantic)]
#![warn(
    absolute_paths_not_starting_with_crate,
    invalid_html_tags,
    missing_copy_implementations,
    missing_debug_implementations,
    semicolon_in_expressions_from_macros,
    unreachable_pub,
    unused_extern_crates,
    variant_size_differences,
    clippy::missing_const_for_fn
)]
#![deny(anonymous_parameters, macro_use_extern_crate, pointer_structural_match)]

#[cfg(feature = "json_output")]
use anyhow::Context;
use anyhow::{anyhow, Result};
#[cfg(feature = "indicatif")]
use indicatif::{ProgressBar, ProgressStyle};
use lychee_lib::{
    collector::{collect_links, Input},
    ClientPool,
};
use openssl_sys as _; // required for vendored-openssl feature
use ring as _; // required for apple silicon
use tokio::sync::mpsc;

#[cfg(feature = "json_output")]
mod format;
mod options;
mod stats;

#[cfg(feature = "json_output")]
use crate::format::Format;
use crate::{
    options::{Config, LycheeOptions},
    stats::ResponseStats,
};

/// A C-like enum that can be cast to `i32` and used as process exit code.
enum ExitCode {
    Success = 0,
    // TODO: exit code 1 is used for any `Result::Err` bubbled up to `main()` using the `?` operator.
    // For now, 1 acts as a catch-all for everything non-link related (including config errors),
    // until we find a way to structure the error code handling better.
    #[allow(unused)]
    UnexpectedFailure = 1,
    LinkCheckFailure = 2,
}

fn main() -> Result<()> {
    // std::process::exit doesn't guarantee that all destructors will be ran,
    // therefore we wrap "main" code in another function to guarantee that.
    // See: https://doc.rust-lang.org/stable/std/process/fn.exit.html
    // Also see: https://www.youtube.com/watch?v=zQC8T71Y8e4
    let exit_code = run_main()?;
    std::process::exit(exit_code);
}

fn run_main() -> Result<i32> {
    let opts = LycheeOptions::load_options()?;
    let (cfg, inputs) = (&opts.config, opts.inputs());

    let runtime = match cfg.threads {
        Some(threads) => {
            // We define our own runtime instead of the `tokio::main` attribute
            // since we want to make the number of threads configurable
            tokio::runtime::Builder::new_multi_thread()
                .worker_threads(threads)
                .enable_all()
                .build()?
        }
        None => tokio::runtime::Runtime::new()?,
    };

    runtime.block_on(run(&cfg, inputs))
}

#[cfg(feature = "indicatif")]
fn show_progress(
    progress_bar: &Option<ProgressBar>,
    response: &lychee_lib::Response,
    verbose: bool,
) {
    let out = crate::stats::color_response(&response.1);
    if let Some(pb) = progress_bar {
        pb.inc(1);
        pb.set_message(&out);
        if verbose {
            pb.println(out);
        }
    } else {
        if (response.status().is_success() || response.status().is_excluded()) && !verbose {
            return;
        }
        println!("{}", out);
    }
}

#[cfg(feature = "json_output")]
fn fmt(stats: &ResponseStats, format: Format) -> Result<String> {
    match format {
        Format::String => Ok(stats.to_string()),
        Format::Json => serde_json::to_string_pretty(&stats).map_err(|e| e.into()),
    }
}

fn print_stats(cfg: &Config, stats: &ResponseStats) -> Result<()> {
    #[cfg(feature = "json_output")]
    let stats_formatted = fmt(&stats, cfg.format)?;
    #[cfg(not(feature = "json_output"))]
    let stats_formatted = stats.to_string();

    #[cfg(feature = "json_output")]
    if let Some(output) = &cfg.output {
        return std::fs::write(output, stats_formatted)
            .context("Cannot write status output to file");
    }
    if cfg.verbose && !stats.is_empty() {
        // separate summary from the verbose list of links above
        println!();
    }
    // we assume that the formatted stats don't have a final newline
    println!("{}", stats_formatted);

    Ok(())
}

<<<<<<< HEAD
async fn run(cfg: &Config, inputs: Vec<Input>) -> Result<i32> {
    let client = cfg.build()?;

    let max_concurrency = cfg.max_concurrency;
=======
    let client = ClientBuilder::builder()
        .includes(include)
        .excludes(exclude)
        .exclude_all_private(cfg.exclude_all_private)
        .exclude_private_ips(cfg.exclude_private)
        .exclude_link_local_ips(cfg.exclude_link_local)
        .exclude_loopback_ips(cfg.exclude_loopback)
        .exclude_mail(cfg.exclude_mail)
        .max_redirects(cfg.max_redirects)
        .user_agent(cfg.user_agent.clone())
        .allow_insecure(cfg.insecure)
        .custom_headers(headers)
        .method(method)
        .timeout(timeout)
        .github_token(cfg.github_token.clone())
        .scheme(cfg.scheme.clone())
        .accepted(accepted)
        .build()
        .client()
        .map_err(|e| anyhow!(e))?;
>>>>>>> f64213d5

    let links = collect_links(
        &inputs,
        cfg.base_url.clone(),
        cfg.skip_missing,
        max_concurrency,
    )
    .await
    .map_err(|e| anyhow!(e))?;

    #[cfg(feature = "indicatif")]
    let pb = if cfg.no_progress {
        None
    } else {
        let bar =
            ProgressBar::new(links.len() as u64).with_style(ProgressStyle::default_bar().template(
                "{spinner:.red.bright} {pos}/{len:.dim} [{elapsed_precise}] {bar:25} {wide_msg}",
            ));
        bar.enable_steady_tick(100);
        Some(bar)
    };

    let (send_req, recv_req) = mpsc::channel(max_concurrency);
    let (send_resp, mut recv_resp) = mpsc::channel(max_concurrency);

    let mut stats = ResponseStats::new();

    #[cfg(feature = "indicatif")]
    let bar = pb.clone();
    tokio::spawn(async move {
        for link in links {
            #[cfg(feature = "indicatif")]
            if let Some(pb) = &bar {
                pb.set_message(&link.to_string());
            };
            send_req.send(link).await.unwrap();
        }
    });

    // Start receiving requests
    tokio::spawn(async move {
        let clients = vec![client; max_concurrency];
        let mut clients = ClientPool::new(send_resp, recv_req, clients);
        clients.listen().await;
    });

    while let Some(response) = recv_resp.recv().await {
        #[cfg(feature = "indicatif")]
        show_progress(&pb, &response, cfg.verbose);
        stats.add(response);
    }

    // Note that print statements may interfere with the progress bar, so this
    // must go before printing the stats
    #[cfg(feature = "indicatif")]
    if let Some(pb) = &pb {
        pb.finish_and_clear();
    }

    print_stats(cfg, &stats)?;

    if stats.is_success() {
        Ok(ExitCode::Success as i32)
    } else {
        Ok(ExitCode::LinkCheckFailure as i32)
    }
}<|MERGE_RESOLUTION|>--- conflicted
+++ resolved
@@ -126,12 +126,6 @@
     Ok(())
 }
 
-<<<<<<< HEAD
-async fn run(cfg: &Config, inputs: Vec<Input>) -> Result<i32> {
-    let client = cfg.build()?;
-
-    let max_concurrency = cfg.max_concurrency;
-=======
     let client = ClientBuilder::builder()
         .includes(include)
         .excludes(exclude)
@@ -152,7 +146,6 @@
         .build()
         .client()
         .map_err(|e| anyhow!(e))?;
->>>>>>> f64213d5
 
     let links = collect_links(
         &inputs,
